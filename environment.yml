name: text-editor-env
channels:
  - conda-forge
  - defaults
dependencies:
  - python=3.10
  - flake8
  - black
  - pyyaml
  - tomli # For pyproject.toml parsing on Python < 3.11
  - pre-commit
  - pytest
<<<<<<< HEAD
  - pytest-xdist
=======
  - pytest-xdist
  - pytest-mock # Added for mocker fixture
>>>>>>> 04fce8ec
<|MERGE_RESOLUTION|>--- conflicted
+++ resolved
@@ -10,9 +10,5 @@
   - tomli # For pyproject.toml parsing on Python < 3.11
   - pre-commit
   - pytest
-<<<<<<< HEAD
   - pytest-xdist
-=======
-  - pytest-xdist
-  - pytest-mock # Added for mocker fixture
->>>>>>> 04fce8ec
+  - pytest-mock